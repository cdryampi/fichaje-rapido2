--- conflicted
+++ resolved
@@ -875,7 +875,6 @@
 from models import Absence, EntryStatus
 
 def _is_approver_for(approver: User, target: User) -> bool:
-<<<<<<< HEAD
     if approver.role in (Role.admin, Role.rrhh):
         return True
     if target.supervisor_id and target.supervisor_id == approver.id:
@@ -885,9 +884,6 @@
     if approver.role == Role.cap_area:
         return approver.area_id and approver.area_id == target.area_id
     return False
-=======
-    return approver.can_validate_request_for(target)
->>>>>>> d9c8a44f
 
 
 @app.route("/absences", methods=["GET"])
@@ -899,7 +895,6 @@
 
         pending_for_me = []
         if current_user.role in (Role.admin, Role.rrhh, Role.responsable, Role.cap_area):
-<<<<<<< HEAD
             user_ids = set()
             if current_user.role in (Role.admin, Role.rrhh):
                 user_ids.update(db.execute(select(User.id)).scalars().all())
@@ -919,36 +914,6 @@
                     select(Absence)
                     .where(Absence.user_id.in_(list(user_ids)), Absence.status == EntryStatus.pending)
                     .order_by(Absence.date_from.desc())
-=======
-            if current_user.role in (Role.admin, Role.rrhh):
-                pending_query = select(Absence).where(Absence.status == EntryStatus.pending)
-            else:
-                candidate_ids = set(
-                    db.execute(
-                        select(User.id).where(User.responsible_id == current_user.id)
-                    ).scalars().all()
-                )
-                area_ids = set(
-                    db.execute(select(Area.id).where(Area.cap_id == current_user.id)).scalars().all()
-                )
-                if current_user.role == Role.cap_area and current_user.area_id:
-                    area_ids.add(current_user.area_id)
-                if area_ids:
-                    area_user_ids = db.execute(
-                        select(User.id).where(User.area_id.in_(area_ids))
-                    ).scalars().all()
-                    candidate_ids.update(area_user_ids)
-                if candidate_ids:
-                    pending_query = select(Absence).where(
-                        Absence.status == EntryStatus.pending,
-                        Absence.user_id.in_(candidate_ids),
-                    )
-                else:
-                    pending_query = None
-            if pending_query is not None:
-                pending_records = db.execute(
-                    pending_query.order_by(Absence.date_from.desc())
->>>>>>> d9c8a44f
                 ).scalars().all()
                 pending_for_me = [
                     absence
